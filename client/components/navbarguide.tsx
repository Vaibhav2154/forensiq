'use client'
import React, { useState } from 'react';
import { Menu, X, Terminal, Shield, Book } from 'lucide-react';
<<<<<<< HEAD
import Link from 'next/link';

const Navbar: React.FC = () => {
  const [isMenuOpen, setIsMenuOpen] = useState(false);
=======
import Link from 'next/link'

const Navbar: React.FC = () => {
  const [isMenuOpen, setIsMenuOpen] = useState(false);
  
>>>>>>> a2c44ed6

  const navItems = [
    { 
      name: 'dashboard', 
      shortName: 'DASH',
      href: '/dashboard', 
      icon: <Shield className="w-4 h-4" /> 
    },
    { 
      name: 'cli_guide',
      shortName: 'GUIDE',
      href: '/guide', 
      icon: <Book className="w-4 h-4" /> 
    }
  ];

  const isActiveLink = (href: string) => {
    return window.location.pathname === href || (href === '/dashboard' && window.location.pathname === '/');
  };

  return (
    <nav className="relative bg-black/90 backdrop-blur-sm border-b border-green-500/30 font-mono">
      <div className="container mx-auto px-4 sm:px-6">
        <div className="flex items-center justify-between h-16 sm:h-20">
          {/* Logo */}
          <Link href="/dashboard" className="flex items-center space-x-2 sm:space-x-3 text-green-400 hover:text-cyan-400 transition-colors">
            <Terminal className="w-6 h-6 sm:w-8 sm:h-8" />
            <span className="text-lg sm:text-xl font-bold tracking-wider">
              <span className="hidden sm:inline">FORENSIQ</span>
              <span className="sm:hidden">FQ</span>
            </span>
          </Link>

          {/* Desktop Navigation */}
          <div className="hidden md:flex items-center space-x-8">
            {navItems.map((item) => (
              <Link
                key={item.name}
                href={item.href}
                className={`flex items-center space-x-2 px-4 py-2 transition-all duration-300 border ${
                  isActiveLink(item.href)
                    ? 'border-cyan-400 text-cyan-400 bg-cyan-500/10'
                    : 'border-transparent text-green-400 hover:text-cyan-400 hover:border-cyan-400/30'
                }`}
              >
                {item.icon}
                <span>[{item.name}]</span>
              </Link>
            ))}
          </div>

          {/* Mobile Menu Button */}
          <button
            onClick={() => setIsMenuOpen(!isMenuOpen)}
            className="md:hidden p-2 text-green-400 hover:text-cyan-400 transition-colors"
          >
            {isMenuOpen ? <X className="w-6 h-6" /> : <Menu className="w-6 h-6" />}
          </button>
        </div>

        {/* Mobile Navigation */}
        {isMenuOpen && (
          <div className="md:hidden absolute top-full left-0 right-0 bg-black/95 backdrop-blur-sm border-b border-green-500/30 z-50">
            <div className="px-4 py-4 space-y-3">
              {navItems.map((item) => (
                <Link
                  key={item.name}
                  href={item.href}
                  className={`flex items-center space-x-3 px-4 py-3 transition-all duration-300 border ${
                    isActiveLink(item.href)
                      ? 'border-cyan-400 text-cyan-400 bg-cyan-500/10'
                      : 'border-transparent text-green-400 hover:text-cyan-400 hover:border-cyan-400/30'
                  }`}
                  onClick={() => setIsMenuOpen(false)}
                >
                  {item.icon}
                  <span>[{item.shortName}]</span>
                </Link>
              ))}
            </div>
          </div>
        )}
      </div>
    </nav>
  );
};

export default Navbar;<|MERGE_RESOLUTION|>--- conflicted
+++ resolved
@@ -1,103 +1,99 @@
-'use client'
-import React, { useState } from 'react';
-import { Menu, X, Terminal, Shield, Book } from 'lucide-react';
-<<<<<<< HEAD
-import Link from 'next/link';
-
-const Navbar: React.FC = () => {
-  const [isMenuOpen, setIsMenuOpen] = useState(false);
-=======
-import Link from 'next/link'
-
-const Navbar: React.FC = () => {
-  const [isMenuOpen, setIsMenuOpen] = useState(false);
-  
->>>>>>> a2c44ed6
-
-  const navItems = [
-    { 
-      name: 'dashboard', 
-      shortName: 'DASH',
-      href: '/dashboard', 
-      icon: <Shield className="w-4 h-4" /> 
-    },
-    { 
-      name: 'cli_guide',
-      shortName: 'GUIDE',
-      href: '/guide', 
-      icon: <Book className="w-4 h-4" /> 
-    }
-  ];
-
-  const isActiveLink = (href: string) => {
-    return window.location.pathname === href || (href === '/dashboard' && window.location.pathname === '/');
-  };
-
-  return (
-    <nav className="relative bg-black/90 backdrop-blur-sm border-b border-green-500/30 font-mono">
-      <div className="container mx-auto px-4 sm:px-6">
-        <div className="flex items-center justify-between h-16 sm:h-20">
-          {/* Logo */}
-          <Link href="/dashboard" className="flex items-center space-x-2 sm:space-x-3 text-green-400 hover:text-cyan-400 transition-colors">
-            <Terminal className="w-6 h-6 sm:w-8 sm:h-8" />
-            <span className="text-lg sm:text-xl font-bold tracking-wider">
-              <span className="hidden sm:inline">FORENSIQ</span>
-              <span className="sm:hidden">FQ</span>
-            </span>
-          </Link>
-
-          {/* Desktop Navigation */}
-          <div className="hidden md:flex items-center space-x-8">
-            {navItems.map((item) => (
-              <Link
-                key={item.name}
-                href={item.href}
-                className={`flex items-center space-x-2 px-4 py-2 transition-all duration-300 border ${
-                  isActiveLink(item.href)
-                    ? 'border-cyan-400 text-cyan-400 bg-cyan-500/10'
-                    : 'border-transparent text-green-400 hover:text-cyan-400 hover:border-cyan-400/30'
-                }`}
-              >
-                {item.icon}
-                <span>[{item.name}]</span>
-              </Link>
-            ))}
-          </div>
-
-          {/* Mobile Menu Button */}
-          <button
-            onClick={() => setIsMenuOpen(!isMenuOpen)}
-            className="md:hidden p-2 text-green-400 hover:text-cyan-400 transition-colors"
-          >
-            {isMenuOpen ? <X className="w-6 h-6" /> : <Menu className="w-6 h-6" />}
-          </button>
-        </div>
-
-        {/* Mobile Navigation */}
-        {isMenuOpen && (
-          <div className="md:hidden absolute top-full left-0 right-0 bg-black/95 backdrop-blur-sm border-b border-green-500/30 z-50">
-            <div className="px-4 py-4 space-y-3">
-              {navItems.map((item) => (
-                <Link
-                  key={item.name}
-                  href={item.href}
-                  className={`flex items-center space-x-3 px-4 py-3 transition-all duration-300 border ${
-                    isActiveLink(item.href)
-                      ? 'border-cyan-400 text-cyan-400 bg-cyan-500/10'
-                      : 'border-transparent text-green-400 hover:text-cyan-400 hover:border-cyan-400/30'
-                  }`}
-                  onClick={() => setIsMenuOpen(false)}
-                >
-                  {item.icon}
-                  <span>[{item.shortName}]</span>
-                </Link>
-              ))}
-            </div>
-          </div>
-        )}
-      </div>
-    </nav>
-  );
-};
-
+'use client'
+import React, { useState } from 'react';
+import { Menu, X, Terminal, Shield, Book } from 'lucide-react';
+import Link from 'next/link';
+
+const Navbar: React.FC = () => {
+  const [isMenuOpen, setIsMenuOpen] = useState(false);
+  
+
+  const navItems = [
+    { 
+      name: 'dashboard', 
+      shortName: 'DASH',
+      href: '/dashboard', 
+      icon: <Shield className="w-4 h-4" /> 
+    },
+    { 
+      name: 'cli_guide',
+      shortName: 'GUIDE',
+      href: '/guide', 
+      icon: <Book className="w-4 h-4" /> 
+    }
+  ];
+
+  const isActiveLink = (href: string) => {
+    return window.location.pathname === href || (href === '/dashboard' && window.location.pathname === '/');
+  };
+
+  return (
+    <nav className="relative bg-black/90 backdrop-blur-sm border-b border-green-500/30 font-mono">
+      <div className="container mx-auto px-4 sm:px-6">
+        <div className="flex items-center justify-between h-16 sm:h-20">
+          {/* Logo */}
+          <Link href="/dashboard" className="flex items-center space-x-2 sm:space-x-3 text-green-400 hover:text-cyan-400 transition-colors">
+          <Link href="/dashboard" className="flex items-center space-x-2 sm:space-x-3 text-green-400 hover:text-cyan-400 transition-colors">
+            <Terminal className="w-6 h-6 sm:w-8 sm:h-8" />
+            <span className="text-lg sm:text-xl font-bold tracking-wider">
+              <span className="hidden sm:inline">FORENSIQ</span>
+              <span className="sm:hidden">FQ</span>
+            </span>
+          </Link>
+
+          {/* Desktop Navigation */}
+          <div className="hidden md:flex items-center space-x-8">
+            {navItems.map((item) => (
+              <Link
+                key={item.name}
+                href={item.href}
+                href={item.href}
+                className={`flex items-center space-x-2 px-4 py-2 transition-all duration-300 border ${
+                  isActiveLink(item.href)
+                    ? 'border-cyan-400 text-cyan-400 bg-cyan-500/10'
+                    : 'border-transparent text-green-400 hover:text-cyan-400 hover:border-cyan-400/30'
+                }`}
+              >
+                {item.icon}
+                <span>[{item.name}]</span>
+              </Link>
+            ))}
+          </div>
+
+          {/* Mobile Menu Button */}
+          <button
+            onClick={() => setIsMenuOpen(!isMenuOpen)}
+            className="md:hidden p-2 text-green-400 hover:text-cyan-400 transition-colors"
+          >
+            {isMenuOpen ? <X className="w-6 h-6" /> : <Menu className="w-6 h-6" />}
+          </button>
+        </div>
+
+        {/* Mobile Navigation */}
+        {isMenuOpen && (
+          <div className="md:hidden absolute top-full left-0 right-0 bg-black/95 backdrop-blur-sm border-b border-green-500/30 z-50">
+            <div className="px-4 py-4 space-y-3">
+              {navItems.map((item) => (
+                <Link
+                  key={item.name}
+                  href={item.href}
+                  href={item.href}
+                  className={`flex items-center space-x-3 px-4 py-3 transition-all duration-300 border ${
+                    isActiveLink(item.href)
+                      ? 'border-cyan-400 text-cyan-400 bg-cyan-500/10'
+                      : 'border-transparent text-green-400 hover:text-cyan-400 hover:border-cyan-400/30'
+                  }`}
+                  onClick={() => setIsMenuOpen(false)}
+                >
+                  {item.icon}
+                  <span>[{item.shortName}]</span>
+                </Link>
+              ))}
+            </div>
+          </div>
+        )}
+      </div>
+    </nav>
+  );
+};
+
 export default Navbar;